--- conflicted
+++ resolved
@@ -50,10 +50,6 @@
 # The GitHub editor is 127 chars wide
 max-line-length = 127
 
-<<<<<<< HEAD
-
-=======
->>>>>>> dbe8cfce
 [isort]
 profile = black
 line_length = 127
