--- conflicted
+++ resolved
@@ -446,12 +446,8 @@
                                 '''
                                 q_emb_pi, q_emb_vf = latent_pi[j*s_num:(j+1)*s_num], latent_vf[j*s_num:(j+1)*s_num]
 
-<<<<<<< HEAD
-                                max_emb_div = s_num * 128 * 2 # Number of (state, action, context) samples x Hidden layer dimension x Max variation of hidden layer
-=======
                                 max_emb_div = p_emb_pi.shape[0] * p_emb_pi.shape[1] * 2 # Number of (state, action, context) samples x Hidden layer dimension x Max variation of hidden layer
                                 
->>>>>>> c2142d08
                                 emb_divs = th.sum(th.abs(p_emb_pi - q_emb_pi))
                                 kl_emb += (emb_divs / max_emb_div - dist_btw)**2
                                 
